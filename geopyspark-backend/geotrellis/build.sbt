name := "geotrellis-backend"

resolvers ++= Seq(
  "Location Tech GeoTrellis Snapshots" at "https://repo.locationtech.org/content/repositories/geotrellis-snapshots",
  Resolver.mavenLocal
)

libraryDependencies ++= Seq(
  "org.apache.spark"            %% "spark-core"            % "2.0.0" % "provided",
  "org.locationtech.geotrellis" %% "geotrellis-accumulo"   % Version.geotrellis,
  "org.locationtech.geotrellis" %% "geotrellis-cassandra"  % Version.geotrellis,
  "org.locationtech.geotrellis" %% "geotrellis-hbase"      % Version.geotrellis,
  "org.locationtech.geotrellis" %% "geotrellis-s3"         % Version.geotrellis,
  "org.locationtech.geotrellis" %% "geotrellis-s3-testkit" % "1.0.0",
<<<<<<< HEAD
  "org.locationtech.geotrellis" %% "geotrellis-spark"      % Version.geotrellis)
=======
  "org.locationtech.geotrellis" %% "geotrellis-spark"      % Version.geotrellis,
  "com.typesafe.akka"     %% "akka-actor"                        % Version.akka,
  "com.typesafe.akka"     %% "akka-http-experimental"            % Version.akka,
  "com.typesafe.akka"     %% "akka-http-spray-json-experimental" % Version.akka,
  "net.sf.py4j"           % "py4j"                               % "0.10.5"
)
>>>>>>> 03930f99

assemblyMergeStrategy in assembly := {
  case "reference.conf" => MergeStrategy.concat
  case "application.conf" => MergeStrategy.concat
  case "META-INF/MANIFEST.MF" => MergeStrategy.discard
  case "META-INF\\MANIFEST.MF" => MergeStrategy.discard
  case "META-INF/ECLIPSEF.RSA" => MergeStrategy.discard
  case "META-INF/ECLIPSEF.SF" => MergeStrategy.discard
  case _ => MergeStrategy.first
}

PB.targets in Compile := Seq(
  scalapb.gen() -> (sourceManaged in Compile).value
)<|MERGE_RESOLUTION|>--- conflicted
+++ resolved
@@ -12,16 +12,12 @@
   "org.locationtech.geotrellis" %% "geotrellis-hbase"      % Version.geotrellis,
   "org.locationtech.geotrellis" %% "geotrellis-s3"         % Version.geotrellis,
   "org.locationtech.geotrellis" %% "geotrellis-s3-testkit" % "1.0.0",
-<<<<<<< HEAD
-  "org.locationtech.geotrellis" %% "geotrellis-spark"      % Version.geotrellis)
-=======
   "org.locationtech.geotrellis" %% "geotrellis-spark"      % Version.geotrellis,
   "com.typesafe.akka"     %% "akka-actor"                        % Version.akka,
   "com.typesafe.akka"     %% "akka-http-experimental"            % Version.akka,
   "com.typesafe.akka"     %% "akka-http-spray-json-experimental" % Version.akka,
   "net.sf.py4j"           % "py4j"                               % "0.10.5"
 )
->>>>>>> 03930f99
 
 assemblyMergeStrategy in assembly := {
   case "reference.conf" => MergeStrategy.concat
