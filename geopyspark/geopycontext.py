--- conflicted
+++ resolved
@@ -57,15 +57,11 @@
 
         self.sc = self.pysc._jsc.sc()
         self._jvm = self.pysc._gateway.jvm
-
-<<<<<<< HEAD
-=======
         self.pysc._gateway.start_callback_server()
 
         self.avroregistry = AvroRegistry()
         java_import(self._jvm, 'geopyspark.geotrellis.SpatialTiledRasterRDD')
 
->>>>>>> 03930f99
     @staticmethod
     def map_key_input(key_type, is_boundable):
         """Gets the mapped GeoTrellis type from the `key_type`.
